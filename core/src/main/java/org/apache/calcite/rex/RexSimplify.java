/*
 * Licensed to the Apache Software Foundation (ASF) under one or more
 * contributor license agreements.  See the NOTICE file distributed with
 * this work for additional information regarding copyright ownership.
 * The ASF licenses this file to you under the Apache License, Version 2.0
 * (the "License"); you may not use this file except in compliance with
 * the License.  You may obtain a copy of the License at
 *
 * http://www.apache.org/licenses/LICENSE-2.0
 *
 * Unless required by applicable law or agreed to in writing, software
 * distributed under the License is distributed on an "AS IS" BASIS,
 * WITHOUT WARRANTIES OR CONDITIONS OF ANY KIND, either express or implied.
 * See the License for the specific language governing permissions and
 * limitations under the License.
 */
package org.apache.calcite.rex;

import java.util.ArrayList;
import java.util.Collection;
import java.util.Collections;
import java.util.HashMap;
import java.util.HashSet;
import java.util.LinkedHashSet;
import java.util.List;
import java.util.Map;
import java.util.Objects;
import java.util.Set;
import java.util.function.Function;
import java.util.stream.Collectors;

import org.apache.calcite.avatica.util.TimeUnit;
import org.apache.calcite.avatica.util.TimeUnitRange;
import org.apache.calcite.linq4j.Ord;
import org.apache.calcite.plan.RelOptPredicateList;
import org.apache.calcite.plan.RelOptUtil;
import org.apache.calcite.plan.Strong;
import org.apache.calcite.rel.core.Project;
import org.apache.calcite.rel.metadata.NullSentinel;
import org.apache.calcite.rel.type.RelDataType;
import org.apache.calcite.rex.RexSimplify.CaseElement.CaseBranch;
import org.apache.calcite.sql.SqlKind;
import org.apache.calcite.sql.SqlOperator;
import org.apache.calcite.sql.fun.SqlStdOperatorTable;
import org.apache.calcite.sql.type.SqlTypeName;
import org.apache.calcite.sql.type.SqlTypeUtil;
import org.apache.calcite.util.Bug;
import org.apache.calcite.util.Pair;
import org.apache.calcite.util.Util;

import com.google.common.collect.ArrayListMultimap;
import com.google.common.collect.BoundType;
import com.google.common.collect.ImmutableList;
import com.google.common.collect.Iterables;
import com.google.common.collect.Multimap;
import com.google.common.collect.Range;

/**
 * Context required to simplify a row-expression.
 */
public class RexSimplify {
  private final boolean paranoid;
  public final RexBuilder rexBuilder;
  private final RelOptPredicateList predicates;
  final boolean unknownAsFalse;
  final boolean predicateElimination;
  private final RexExecutor executor;
  private final Strong strong;

  /**
   * Creates a RexSimplify.
   *
   * @param rexBuilder Rex builder
   * @param predicates Predicates known to hold on input fields
   * @param unknownAsFalse Whether to convert UNKNOWN values to FALSE
   * @param executor Executor for constant reduction, not null
   */
  public RexSimplify(RexBuilder rexBuilder, RelOptPredicateList predicates,
      boolean unknownAsFalse, RexExecutor executor) {
    this(rexBuilder, predicates, unknownAsFalse, true, false, executor);
  }

  /** Internal constructor. */
  private RexSimplify(RexBuilder rexBuilder, RelOptPredicateList predicates,
      boolean unknownAsFalse, boolean predicateElimination, boolean paranoid,
      RexExecutor executor) {
    this.rexBuilder = Objects.requireNonNull(rexBuilder);
    this.predicates = Objects.requireNonNull(predicates);
    this.unknownAsFalse = unknownAsFalse;
    this.predicateElimination = predicateElimination;
    this.paranoid = paranoid;
    this.executor = Objects.requireNonNull(executor);
    this.strong = new Strong();
  }

  @Deprecated // to be removed before 2.0
  public RexSimplify(RexBuilder rexBuilder, boolean unknownAsFalse,
      RexExecutor executor) {
    this(rexBuilder, RelOptPredicateList.EMPTY, unknownAsFalse, executor);
  }

  //~ Methods ----------------------------------------------------------------

  /** Returns a RexSimplify the same as this but with a specified
   * {@link #unknownAsFalse} value. */
  public RexSimplify withUnknownAsFalse(boolean unknownAsFalse) {
    return unknownAsFalse == this.unknownAsFalse
      ? this
      : new RexSimplify(rexBuilder, predicates, unknownAsFalse, predicateElimination, paranoid,
              executor);
  }

  /** Returns a RexSimplify the same as this but with a specified
   * {@link #predicates} value. */
  public RexSimplify withPredicates(RelOptPredicateList predicates) {
    return predicates == this.predicates
      ? this
      : new RexSimplify(rexBuilder, predicates, unknownAsFalse, predicateElimination, paranoid,
              executor);
  }
  
  private RexSimplify addPredicate(RexNode predicate) {
    RelOptPredicateList newPredicates = predicates.union(rexBuilder,
        RelOptPredicateList.of(rexBuilder, ImmutableList.of(predicate)));
    return withPredicates(newPredicates);
  }

  

  /** Returns a RexSimplify the same as this but which verifies that
   * the expression before and after simplification are equivalent.
   *
   * @see #verify
   */
  public RexSimplify withParanoid(boolean paranoid) {
    return paranoid == this.paranoid
      ? this
      : new RexSimplify(rexBuilder, predicates, unknownAsFalse, predicateElimination, paranoid,
              executor);
  }

  /** Returns a RexSimplify the same as this but with a specified {@link #predicateElimination}
   * value.
   * This is introduced temporarily; until CALCITE-2401 is fixed
   */
  private RexSimplify withPredicateElimination(boolean predicateElimination) {
    return predicateElimination == this.predicateElimination
      ? this
      : new RexSimplify(rexBuilder, predicates, unknownAsFalse, predicateElimination, paranoid,
            executor);
  }

  /** Simplifies a boolean expression, always preserving its type and its
   * nullability.
   *
   * <p>This is useful if you are simplifying expressions in a
   * {@link Project}. */
  public RexNode simplifyPreservingType(RexNode e) {
    final RexNode e2 = simplify(e);
    if (e2.getType() == e.getType()) {
      return e2;
    }
    final RexNode e3 = rexBuilder.makeCast(e.getType(), e2, true);
    if (e3.equals(e)) {
      return e;
    }
    return e3;
  }

  /**
   * Simplifies a boolean expression.
   *
   * <p>In particular:</p>
   * <ul>
   * <li>{@code simplify(x = 1 AND y = 2 AND NOT x = 1)}
   * returns {@code y = 2}</li>
   * <li>{@code simplify(x = 1 AND FALSE)}
   * returns {@code FALSE}</li>
   * </ul>
   *
   * <p>If the expression is a predicate in a WHERE clause, UNKNOWN values have
   * the same effect as FALSE. In situations like this, specify
   * {@code unknownAsFalse = true}, so and we can switch from 3-valued logic to
   * simpler 2-valued logic and make more optimizations.
   *
   * @param e Expression to simplify
   */
  public RexNode simplify(RexNode e) {
    return verify(e, simplifier -> simplifier.simplify_(e));
  }

  private RexNode simplify_(RexNode e) {
    if (strong.isNull(e)) {
      // NULL integer must not be converted to FALSE even in unknownAsFalse mode
      if (unknownAsFalse && e.getType().getSqlTypeName() == SqlTypeName.BOOLEAN) {
        return rexBuilder.makeLiteral(false);
      }
      return rexBuilder.makeNullLiteral(e.getType());
    }
    switch (e.getKind()) {
    case AND:
      return simplifyAnd((RexCall) e);
    case OR:
      return simplifyOr((RexCall) e);
    case NOT:
      return simplifyNot((RexCall) e);
    case CASE:
      return simplifyCase((RexCall) e);
    case COALESCE:
      return simplifyCoalesce((RexCall) e);
    case CAST:
      return simplifyCast((RexCall) e);
    case CEIL:
    case FLOOR:
      return simplifyCeilFloor((RexCall) e);
    case IS_NULL:
    case IS_NOT_NULL:
    case IS_TRUE:
    case IS_NOT_TRUE:
    case IS_FALSE:
    case IS_NOT_FALSE:
      assert e instanceof RexCall;
      return simplifyIs((RexCall) e);
    case EQUALS:
    case GREATER_THAN:
    case GREATER_THAN_OR_EQUAL:
    case LESS_THAN:
    case LESS_THAN_OR_EQUAL:
    case NOT_EQUALS:
      return simplifyComparison((RexCall) e);
//    case FIELD_ACCESS:
//    simplifyType((RexFieldAccess)e);
//    case INPUT_REF:
//    return simplifyType((RexInputRef)e);
    default:
      return e;
    }
  }

  // e must be a comparison (=, >, >=, <, <=, !=)
  private RexNode simplifyComparison(RexCall e) {
    //noinspection unchecked
    return simplifyComparison(e, Comparable.class);
  }

  // e must be a comparison (=, >, >=, <, <=, !=)
  private <C extends Comparable<C>> RexNode simplifyComparison(RexCall e,
      Class<C> clazz) {
    final List<RexNode> operands = new ArrayList<>(e.operands);
    simplifyList(operands);

    // Simplify "x <op> x"
    final RexNode o0 = operands.get(0);
    final RexNode o1 = operands.get(1);
    if (RexUtil.eq(o0, o1)
        && (unknownAsFalse
            || (!o0.getType().isNullable()
                && !o1.getType().isNullable()))) {
      switch (e.getKind()) {
      case EQUALS:
      case GREATER_THAN_OR_EQUAL:
      case LESS_THAN_OR_EQUAL:
        // "x = x" simplifies to "x is not null" (similarly <= and >=)
        return simplify_(
            rexBuilder.makeCall(SqlStdOperatorTable.IS_NOT_NULL, o0));
      default:
        // "x != x" simplifies to "false" (similarly < and >)
        return rexBuilder.makeLiteral(false);
      }
    }

    // Simplify "<literal1> <op> <literal2>"
    // For example, "1 = 2" becomes FALSE;
    // "1 != 1" becomes FALSE;
    // "1 != NULL" becomes UNKNOWN (or FALSE if unknownAsFalse);
    // "1 != '1'" is unchanged because the types are not the same.
    if (o0.isA(SqlKind.LITERAL)
        && o1.isA(SqlKind.LITERAL)
        && SqlTypeUtil.equalSansNullability(rexBuilder.getTypeFactory(),
              o0.getType(), o1.getType())) {
      final C v0 = ((RexLiteral) o0).getValueAs(clazz);
      final C v1 = ((RexLiteral) o1).getValueAs(clazz);
      if (v0 == null || v1 == null) {
        return unknownAsFalse
            ? rexBuilder.makeLiteral(false)
            : rexBuilder.makeNullLiteral(e.getType());
      }
      final int comparisonResult = v0.compareTo(v1);
      switch (e.getKind()) {
      case EQUALS:
        return rexBuilder.makeLiteral(comparisonResult == 0);
      case GREATER_THAN:
        return rexBuilder.makeLiteral(comparisonResult > 0);
      case GREATER_THAN_OR_EQUAL:
        return rexBuilder.makeLiteral(comparisonResult >= 0);
      case LESS_THAN:
        return rexBuilder.makeLiteral(comparisonResult < 0);
      case LESS_THAN_OR_EQUAL:
        return rexBuilder.makeLiteral(comparisonResult <= 0);
      case NOT_EQUALS:
        return rexBuilder.makeLiteral(comparisonResult != 0);
      default:
        throw new AssertionError();
      }
    }

    // If none of the arguments were simplified, return the call unchanged.
    final RexNode e2;
    if (operands.equals(e.operands)) {
      e2 = e;
    } else {
      e2 = rexBuilder.makeCall(e.op, operands);
    }
    return simplifyUsingPredicates(e2, clazz);
  }

  /**
   * Simplifies a conjunction of boolean expressions.
   */
  public RexNode simplifyAnds(Iterable<? extends RexNode> nodes) {
    final List<RexNode> terms = new ArrayList<>();
    final List<RexNode> notTerms = new ArrayList<>();
    for (RexNode e : nodes) {
      RelOptUtil.decomposeConjunction(e, terms, notTerms);
    }
    simplifyList(terms);
    simplifyList(notTerms);
    if (unknownAsFalse) {
      return simplifyAnd2ForUnknownAsFalse(terms, notTerms);
    }
    return simplifyAnd2(terms, notTerms);
  }

  private void simplifyList(List<RexNode> terms) {
    for (int i = 0; i < terms.size(); i++) {
      terms.set(i, withUnknownAsFalse(false).simplify_(terms.get(i)));
    }
  }

  private void simplifyAndTerms(List<RexNode> terms) {
    RexSimplify simplify = withUnknownAsFalse(false);
    for (int i = 0; i < terms.size(); i++) {
      RexNode t = terms.get(i);
      if (Predicate.of(t) == null) {
        continue;
      }
      terms.set(i, simplify.simplify(t));
      RelOptPredicateList newPredicates = simplify.predicates.union(rexBuilder,
          RelOptPredicateList.of(rexBuilder, terms.subList(i, i + 1)));
      simplify = simplify.withPredicates(newPredicates);
    }
    for (int i = 0; i < terms.size(); i++) {
      RexNode t = terms.get(i);
      if (Predicate.of(t) != null) {
        continue;
      }
      terms.set(i, simplify.simplify(t));
    }
  }

  private void simplifyOrTerms(List<RexNode> terms) {
    // Suppose we are processing "e1(x) OR e2(x) OR e3(x)". When we are
    // visiting "e3(x)" we know both "e1(x)" and "e2(x)" are not true (they
    // may be unknown), because if either of them were true we would have
    // stopped.
    RexSimplify simplify = this;
    for (int i = 0; i < terms.size(); i++) {
      final RexNode t = terms.get(i);
      if (Predicate.of(t) == null) {
        continue;
      }
      final RexNode t2 = simplify.simplify(t);
      terms.set(i, t2);
      final RexNode inverse =
          simplify.simplify(rexBuilder.makeCall(SqlStdOperatorTable.NOT, t2));
      final RelOptPredicateList newPredicates = simplify.predicates.union(rexBuilder,
          RelOptPredicateList.of(rexBuilder, ImmutableList.of(inverse)));
      simplify = simplify.withPredicates(newPredicates);
    }
    for (int i = 0; i < terms.size(); i++) {
      final RexNode t = terms.get(i);
      if (Predicate.of(t) != null) {
        continue;
      }
      terms.set(i, simplify.simplify(t));
    }
  }

  private RexNode simplifyNot(RexCall call) {
    final RexNode a = call.getOperands().get(0);
    switch (a.getKind()) {
    case NOT:
      // NOT NOT x ==> x
      return simplify_(((RexCall) a).getOperands().get(0));
    case LITERAL:
      if (a.getType().getSqlTypeName() == SqlTypeName.BOOLEAN
          && !RexLiteral.isNullLiteral(a)) {
        return rexBuilder.makeLiteral(!RexLiteral.booleanValue(a));
      }
    }
    final SqlKind negateKind = a.getKind().negate();
    if (a.getKind() != negateKind) {
      return simplify_(
          rexBuilder.makeCall(RexUtil.op(negateKind),
              ((RexCall) a).getOperands()));
    }
    final SqlKind negateKind2 = a.getKind().negateNullSafe();
    if (a.getKind() != negateKind2) {
      return simplify_(
          rexBuilder.makeCall(RexUtil.op(negateKind2),
              ((RexCall) a).getOperands()));
    }
    if (a.getKind() == SqlKind.AND) {
      // NOT distributivity for AND
      final List<RexNode> newOperands = new ArrayList<>();
      for (RexNode operand : ((RexCall) a).getOperands()) {
        newOperands.add(
            simplify_(rexBuilder.makeCall(SqlStdOperatorTable.NOT, operand)));
      }
      return simplify_(
          rexBuilder.makeCall(SqlStdOperatorTable.OR, newOperands));
    }
    if (a.getKind() == SqlKind.OR) {
      // NOT distributivity for OR
      final List<RexNode> newOperands = new ArrayList<>();
      for (RexNode operand : ((RexCall) a).getOperands()) {
        newOperands.add(
            simplify_(rexBuilder.makeCall(SqlStdOperatorTable.NOT, operand)));
      }
      return simplify_(
          rexBuilder.makeCall(SqlStdOperatorTable.AND, newOperands));
    }
    return call;
  }

  private RexNode simplifyIs(RexCall call) {
    final SqlKind kind = call.getKind();
    final RexNode a = call.getOperands().get(0);

    final RexNode pred = simplifyIsPredicate(kind, a);
    if (pred != null) {
      return pred;
    }

    final RexNode simplified = simplifyIs2(kind, a);
    if (simplified != null) {
      return simplified;
    }
    return call;
  }

  private RexNode simplifyIsPredicate(SqlKind kind, RexNode a) {
    if (!RexUtil.isReferenceOrAccess(a, true)) {
      return null;
    }

    for (RexNode p : predicates.pulledUpPredicates) {
      IsPredicate pred = IsPredicate.of(p);
      if (pred == null || !a.toString().equals(pred.ref.toString())) {
        continue;
      }
      if (kind == pred.kind) {
        return rexBuilder.makeLiteral(true);
      }
    }
    return null;
  }
  
  private void simplifyType(RexFieldAccess a) {
    for (RexNode p : predicates.pulledUpPredicates) {
      IsPredicate pred = IsPredicate.of(p);
      if (pred == null || !a.toString().equals(pred.ref.toString())) {
        continue;
      }
     new RexFieldAccess(a.getReferenceExpr(), a.getField());
    }
  }

  private RexNode simplifyType(RexInputRef a) {
    for (RexNode p : predicates.pulledUpPredicates) {
      IsPredicate pred = IsPredicate.of(p);
      if (pred == null || !a.toString().equals(pred.ref.toString())) {
        continue;
      }
      RelDataType type = a.getType();
      if(type.isNullable()) {
//        final RexNode e3 = rexBuilder.makeCast(e.getType(), e2, true);

        RelDataType newType = rexBuilder.typeFactory.createTypeWithNullability(type, false);
//        return new RexInputRef(a.getIndex(), newType);
        return rexBuilder.makeCast(newType, a, true);
      }
    }
    return a;
  }

  private RexNode simplifyIs2(SqlKind kind, RexNode a) {
    final RexNode simplified;
    switch (kind) {
    case IS_NULL:
      // x IS NULL ==> FALSE (if x is not nullable)
      simplified = simplifyIsNull(a);
      if (simplified != null) {
        return simplified;
      }
      break;
    case IS_NOT_NULL:
      // x IS NOT NULL ==> TRUE (if x is not nullable)
      simplified = simplifyIsNotNull(a);
      if (simplified != null) {
        return simplified;
      }
      break;
    case IS_TRUE:
    case IS_NOT_FALSE:
      // x IS TRUE ==> x (if x is not nullable)
      // x IS NOT FALSE ==> x (if x is not nullable)
      if (!a.getType().isNullable()) {
        return simplify_(a);
      }
      break;
    case IS_FALSE:
    case IS_NOT_TRUE:
      // x IS NOT TRUE ==> NOT x (if x is not nullable)
      // x IS FALSE ==> NOT x (if x is not nullable)
      if (!a.getType().isNullable()) {
        return simplify_(rexBuilder.makeCall(SqlStdOperatorTable.NOT, a));
      }
      break;
    }
    switch (a.getKind()) {
    case NOT:
      // (NOT x) IS TRUE ==> x IS FALSE
      // Similarly for IS NOT TRUE, IS FALSE, etc.
      //
      // Note that
      //   (NOT x) IS TRUE !=> x IS FALSE
      // because of null values.
      final SqlOperator notKind = RexUtil.op(kind.negateNullSafe());
      final RexNode arg = ((RexCall) a).operands.get(0);
      return simplify_(rexBuilder.makeCall(notKind, arg));
    }
    RexNode a2 = withUnknownAsFalse(false).simplify_(a);
    if (a != a2) {
      return rexBuilder.makeCall(RexUtil.op(kind), ImmutableList.of(a2));
    }
    return null; // cannot be simplified
  }

  private RexNode simplifyIsNotNull(RexNode a) {
    if (!a.getType().isNullable()) {
      return rexBuilder.makeLiteral(true);
    }
    if (predicates.pulledUpPredicates.contains(a)) {
      return rexBuilder.makeLiteral(true);
    }
    switch (Strong.policy(a.getKind())) {
    case NOT_NULL:
      return rexBuilder.makeLiteral(true);
    case ANY:
      // "f" is a strong operator, so "f(operand0, operand1) IS NOT NULL"
      // simplifies to "operand0 IS NOT NULL AND operand1 IS NOT NULL"
      final List<RexNode> operands = new ArrayList<>();
      for (RexNode operand : ((RexCall) a).getOperands()) {
        final RexNode simplified = simplifyIsNotNull(operand);
        if (simplified == null) {
          operands.add(
              rexBuilder.makeCall(SqlStdOperatorTable.IS_NOT_NULL, operand));
        } else if (simplified.isAlwaysFalse()) {
          return rexBuilder.makeLiteral(false);
        } else {
          operands.add(simplified);
        }
      }
      return RexUtil.composeConjunction(rexBuilder, operands, false);
    case CUSTOM:
      switch (a.getKind()) {
      case LITERAL:
        return rexBuilder.makeLiteral(!((RexLiteral) a).isNull());
      default:
        throw new AssertionError("every CUSTOM policy needs a handler, "
            + a.getKind());
      }
    case AS_IS:
    default:
      return null;
    }
  }

  private RexNode simplifyIsNull(RexNode a) {
    if (!a.getType().isNullable()) {
      return rexBuilder.makeLiteral(false);
    }
    if (RexUtil.isNull(a)) {
      return rexBuilder.makeLiteral(true);
    }
    switch (Strong.policy(a.getKind())) {
    case NOT_NULL:
      return rexBuilder.makeLiteral(false);
    case ANY:
      // "f" is a strong operator, so "f(operand0, operand1) IS NULL" simplifies
      // to "operand0 IS NULL OR operand1 IS NULL"
      final List<RexNode> operands = new ArrayList<>();
      for (RexNode operand : ((RexCall) a).getOperands()) {
        final RexNode simplified = simplifyIsNull(operand);
        if (simplified == null) {
          operands.add(
              rexBuilder.makeCall(SqlStdOperatorTable.IS_NULL, operand));
        } else {
          operands.add(simplified);
        }
      }
      return RexUtil.composeDisjunction(rexBuilder, operands, false);
    case AS_IS:
    default:
      return null;
    }
  }

  private RexNode simplifyCoalesce(RexCall call) {
    final Set<String> digests = new HashSet<>();
    final List<RexNode> operands = new ArrayList<>();
    final RexSimplify simplify = withUnknownAsFalse(false);
    for (RexNode operand : call.getOperands()) {
      operand = simplify.simplify_(operand);
      if (digests.add(operand.toString())) {
        operands.add(operand);
      }
      if (!operand.getType().isNullable()) {
        break;
      }
    }
    switch (operands.size()) {
    case 0:
      return rexBuilder.makeNullLiteral(call.type);
    case 1:
      return operands.get(0);
    default:
      if (operands.equals(call.operands)) {
        return call;
      }
      return call.clone(call.type, operands);
    }
  }

  class CaseElement {

    class CaseBranch {

      private RexNode cond;
      private RexNode value;

      public CaseBranch(RexNode cond, RexNode value) {
        this.cond = cond;
        this.value = value;
      }

    }

    private List<CaseBranch> branches = new ArrayList<>();

    public CaseElement(List<RexNode> operands) {
      for (int i = 1; i < operands.size(); i += 2) {
        branches.add(new CaseBranch(operands.get(i - 1), operands.get(i)));
      }
      // add else branch with true
      branches.add(new CaseBranch(rexBuilder.makeLiteral(true), operands.get(operands.size() - 1)));
    }

  }

  private RexNode simplifyCase0(RexCall call) {
    // run simplification on all operands
    final List<RexNode> operands = new ArrayList(call.getOperands());
    simplifyList(operands);

    CaseElement caseElement = new CaseElement(operands);

    // remove branches with invalid conditions
    caseElement.branches.removeIf(branch -> branch.cond.isAlwaysFalse() || RexUtil.isNull(branch.cond));

    // delete all branches after the first AlwaysTrue
    List<CaseBranch> branches = caseElement.branches;
    for (int i = 0; i < branches.size(); i++) {
      CaseBranch branch = branches.get(i);
      if (branch.cond.isAlwaysTrue()) {
        //branch.cond = rexBuilder.makeLiteral(true);
        branches.subList(i + 1, branches.size()).clear();
        break;
      }
    }

    // collect cardianlity of values
    Set<String> values = caseElement.branches.stream().map(branch -> {
      if (unknownAsFalse && RexUtil.isNull(branch.value)) {
        return rexBuilder.makeLiteral(false).toString();
      } else {
        return branch.value.toString();
      }
    }).collect(Collectors.toSet());

    if(values.size() == 1) {
      final RexNode firstValue = caseElement.branches.get(0).value;
      if (!call.getType().equals(firstValue .getType())) {
        return rexBuilder.makeAbstractCast(call.getType(), firstValue );
      }
      return firstValue;
    }

    if (call.getType().getSqlTypeName() == SqlTypeName.BOOLEAN) {

    }
    return call;
  }

  private RexNode simplifyCase(RexCall call) {
    if (false) {
      return simplifyCase0(call);
    }

    final List<RexNode> operands = new ArrayList(call.getOperands());
    
    RexSimplify branchSimplifier = this;
    for (int i = 0; i < operands.size(); i+=2) {
      RexNode cond = operands.get(i+0);
      
      RexNode newCond = branchSimplifier.withUnknownAsFalse(true).simplify_(cond);
      operands.set(i+0, newCond);
      
      if(i+1<operands.size()) {
      RexNode value = operands.get(i+1);
      RexNode newValue = branchSimplifier.withUnknownAsFalse(false).addPredicate(cond).
          simplify_(value);
      operands.set(i+1, newValue);
      
      RexNode newBranchCond = branchSimplifier.withUnknownAsFalse(true).simplify(rexBuilder.makeCall(SqlStdOperatorTable.NOT, cond));
      branchSimplifier=branchSimplifier.addPredicate(newBranchCond);
      }
    }
    
    // simplifyList(operands);
    final List<RexNode> newOperands = new ArrayList<>();
    final Set<String> values = new HashSet<>();
    for (int i = 0; i < operands.size(); i++) {
      RexNode operand = operands.get(i);
      if (RexUtil.isCasePredicate(call, i)) {
        if (operand.isAlwaysTrue()) {
          // Predicate is always TRUE. Make value the ELSE and quit.
          newOperands.add(operands.get(++i));
          if (unknownAsFalse && RexUtil.isNull(operands.get(i))) {
            values.add(rexBuilder.makeLiteral(false).toString());
          } else {
            values.add(operands.get(i).toString());
          }
          break;
        } else if (operand.isAlwaysFalse() || RexUtil.isNull(operand)) {
          // Predicate is always FALSE or NULL. Skip predicate and value.
          ++i;
          continue;
        }
      } else {
        if (unknownAsFalse && RexUtil.isNull(operand)) {
          values.add(rexBuilder.makeLiteral(false).toString());
        } else {
          values.add(operand.toString());
        }
      }
      newOperands.add(operand);
    }
    assert newOperands.size() % 2 == 1;
    if (newOperands.size() == 1 || values.size() == 1) {
      final RexNode last = Util.last(newOperands);
      if (!call.getType().equals(last.getType())) {
        return rexBuilder.makeAbstractCast(call.getType(), last);
      }
      return last;
    }
    if (call.getType().getSqlTypeName() == SqlTypeName.BOOLEAN) {
      // Optimize CASE where every branch returns constant true or constant
      // false.
      final List<Pair<RexNode, RexNode>> pairs = casePairs(rexBuilder, newOperands);
      final RexNode result = simplifyBooleanCase(rexBuilder, pairs, unknownAsFalse);
      if (result != null) {
        if (!call.getType().equals(result.getType())) {
          return simplify_(rexBuilder.makeCast(call.getType(), result));
        }
        return simplify_(result);
      }
<<<<<<< HEAD
=======
      RexNode disjunction = RexUtil.composeDisjunction(rexBuilder, terms);
      if (!call.getType().equals(disjunction.getType())) {
        disjunction = rexBuilder.makeCast(call.getType(), disjunction);
      }
      return simplify_(disjunction);
>>>>>>> c39bfaa0
    }
    if (newOperands.equals(operands)) {
      return call;
    }
    return call.clone(call.getType(), newOperands);
  }

  /** Given "CASE WHEN p1 THEN v1 ... ELSE e END"
   * returns [(p1, v1), ..., (true, e)]. */
  private static List<Pair<RexNode, RexNode>> casePairs(RexBuilder rexBuilder,
      List<RexNode> operands) {
    final ImmutableList.Builder<Pair<RexNode, RexNode>> builder =
        ImmutableList.builder();
    for (int i = 0; i < operands.size() - 1; i += 2) {
      builder.add(Pair.of(operands.get(i), operands.get(i + 1)));
    }
    builder.add(
        Pair.of((RexNode) rexBuilder.makeLiteral(true), Util.last(operands)));
    return builder.build();
  }

  private static RexNode simplifyBooleanCase(RexBuilder rexBuilder,
      List<Pair<RexNode, RexNode>> pairs, boolean unknownAsFalse) {
    RexNode result;
    // 1) Possible simplification if unknown is treated as false:
    //   CASE
    //   WHEN p1 THEN TRUE
    //   WHEN p2 THEN TRUE
    //   ELSE FALSE
    //   END
    // can be rewritten to: (p1 or p2)
    if (unknownAsFalse) {
      result = simplifyBooleanCase1(rexBuilder, pairs);
      if (result != null) {
        return result;
      }
    }
    // 2) Another simplification:
    //   CASE
    //   WHEN p1 THEN TRUE
    //   WHEN p2 THEN FALSE
    //   WHEN p3 THEN TRUE
    //   ELSE FALSE
    //   END
    // to: (p1 or (p3 and not(p2)))
    // if p1...pn cannot be nullable
    result = simplifyBooleanCase2(rexBuilder, pairs, unknownAsFalse);
    if (result != null) {
      return result;
    }
    // 3) Another simplification:
    //  CASE
    //  WHEN p1 THEN x
    //  WHEN p2 THEN y
    //  ELSE z
    //  END
    // to: (p1 and x) or (p2 and y and not(p1)) or (true and z and not(p1) and not(p2))
    // if p1...pn, x, y, zRelOptRulesTest cannot be nullable
    result = simplifyBooleanCase3(rexBuilder, pairs);
    return result;
  }

  private static RexNode simplifyBooleanCase1(RexBuilder rexBuilder,
      List<Pair<RexNode, RexNode>> pairs) {
    final List<RexNode> terms = new ArrayList<>();
    int pos = 0;
    for (; pos < pairs.size(); pos++) {
      // True block
      Pair<RexNode, RexNode> pair = pairs.get(pos);
      if (!pair.getValue().isAlwaysTrue()) {
        break;
      }
      terms.add(pair.getKey());
    }
    for (; pos < pairs.size(); pos++) {
      // False block
      Pair<RexNode, RexNode> pair = pairs.get(pos);
      if (!(pair.getValue().isAlwaysFalse() || RexUtil.isNull(pair.getValue()))) {
        break;
      }
    }
    if (pos == pairs.size()) {
      return RexUtil.composeDisjunction(rexBuilder, terms);
    }
    return null;
  }

  private static RexNode simplifyBooleanCase2(RexBuilder rexBuilder,
      List<Pair<RexNode, RexNode>> pairs, boolean unknownAsFalse) {
    for (Pair<RexNode, RexNode> pair : pairs) {
      if (pair.getKey().getType().isNullable()) {
        return null;
      }
      if (!pair.getValue().isAlwaysTrue()
          && !pair.getValue().isAlwaysFalse()
          && (!unknownAsFalse || !RexUtil.isNull(pair.getValue()))) {
        return null;
      }
    }
    final List<RexNode> terms = new ArrayList<>();
    final List<RexNode> notTerms = new ArrayList<>();
    for (Ord<Pair<RexNode, RexNode>> pair : Ord.zip(pairs)) {
      if (pair.e.getValue().isAlwaysTrue()) {
        terms.add(RexUtil.andNot(rexBuilder, pair.e.getKey(), notTerms));
      } else {
        notTerms.add(pair.e.getKey());
      }
    }
    return RexUtil.composeDisjunction(rexBuilder, terms);
  }

  private static RexNode simplifyBooleanCase3(RexBuilder rexBuilder,
      List<Pair<RexNode, RexNode>> pairs) {
    for (Pair<RexNode, RexNode> pair : pairs) {
      if (pair.getKey().getType().isNullable()
//          || pair.getValue().getType().isNullable()
          ) {
        return null;
      }
    }
    final List<RexNode> terms = new ArrayList<>();
    final List<RexNode> notTerms = new ArrayList<>();
    for (Ord<Pair<RexNode, RexNode>> pair : Ord.zip(pairs)) {
      terms.add(
          RexUtil.andNot(rexBuilder,
              rexBuilder.makeCall(SqlStdOperatorTable.AND,
                  pair.e.getKey(),
                  pair.e.getValue()),
              notTerms));
      notTerms.add(pair.e.getKey());
    }
    return RexUtil.composeDisjunction(rexBuilder, terms);
  }

  // public only to support a deprecated method; treat as private
  public RexNode simplifyAnd(RexCall e) {
    final List<RexNode> terms = new ArrayList<>();
    final List<RexNode> notTerms = new ArrayList<>();
    RelOptUtil.decomposeConjunction(e, terms, notTerms);

    if (unknownAsFalse && predicateElimination) {
      simplifyAndTerms(terms);
    } else {
      simplifyList(terms);
    }

    simplifyList(notTerms);

    if (unknownAsFalse) {
      return simplifyAnd2ForUnknownAsFalse(terms, notTerms);
    }
    return simplifyAnd2(terms, notTerms);
  }

  // package-protected only to support a deprecated method; treat as private
  RexNode simplifyAnd2(List<RexNode> terms, List<RexNode> notTerms) {
    for (RexNode term : terms) {
      if (term.isAlwaysFalse()) {
        return rexBuilder.makeLiteral(false);
      }
    }
    if (terms.isEmpty() && notTerms.isEmpty()) {
      return rexBuilder.makeLiteral(true);
    }
    // If one of the not-disjunctions is a disjunction that is wholly
    // contained in the disjunctions list, the expression is not
    // satisfiable.
    //
    // Example #1. x AND y AND z AND NOT (x AND y)  - not satisfiable
    // Example #2. x AND y AND NOT (x AND y)        - not satisfiable
    // Example #3. x AND y AND NOT (x AND y AND z)  - may be satisfiable
    List<RexNode> notSatisfiableNullables = null;
    for (RexNode notDisjunction : notTerms) {
      final List<RexNode> terms2 = RelOptUtil.conjunctions(notDisjunction);
      if (!terms.containsAll(terms2)) {
        // may be satisfiable ==> check other terms
        continue;
      }
      if (!notDisjunction.getType().isNullable()) {
        // x is NOT nullable, then x AND NOT(x) ==> FALSE
        return rexBuilder.makeLiteral(false);
      }
      // x AND NOT(x) is UNKNOWN for NULL input
      // So we search for the shortest notDisjunction then convert
      // original expression to NULL and x IS NULL
      if (notSatisfiableNullables == null) {
        notSatisfiableNullables = new ArrayList<>();
      }
      notSatisfiableNullables.add(notDisjunction);
    }

    if (notSatisfiableNullables != null) {
      // Remove the intersection of "terms" and "notTerms"
      terms.removeAll(notSatisfiableNullables);
      notTerms.removeAll(notSatisfiableNullables);

      // The intersection simplify to "null and x1 is null and x2 is null..."
      terms.add(rexBuilder.makeNullLiteral(notSatisfiableNullables.get(0).getType()));
      for (RexNode notSatisfiableNullable : notSatisfiableNullables) {
        terms.add(
            simplifyIs((RexCall)
                rexBuilder.makeCall(SqlStdOperatorTable.IS_NULL, notSatisfiableNullable)));
      }
    }
    // Add the NOT disjunctions back in.
    for (RexNode notDisjunction : notTerms) {
      terms.add(
          simplify_(
              rexBuilder.makeCall(SqlStdOperatorTable.NOT, notDisjunction)));
    }
    return RexUtil.composeConjunction(rexBuilder, terms, false);
  }

  /** As {@link #simplifyAnd2(List, List)} but we assume that if the expression
   * returns UNKNOWN it will be interpreted as FALSE. */
  RexNode simplifyAnd2ForUnknownAsFalse(List<RexNode> terms,
      List<RexNode> notTerms) {
    //noinspection unchecked
    return simplifyAnd2ForUnknownAsFalse(terms, notTerms, Comparable.class);
  }

  private <C extends Comparable<C>> RexNode simplifyAnd2ForUnknownAsFalse(
      List<RexNode> terms, List<RexNode> notTerms, Class<C> clazz) {
    for (RexNode term : terms) {
      if (term.isAlwaysFalse() || RexLiteral.isNullLiteral(term)) {
        return rexBuilder.makeLiteral(false);
      }
    }
    if (terms.isEmpty() && notTerms.isEmpty()) {
      return rexBuilder.makeLiteral(true);
    }
    if (terms.size() == 1 && notTerms.isEmpty()) {
      // Make sure "x OR y OR x" (a single-term conjunction) gets simplified.
      return simplify_(terms.get(0));
    }
    // Try to simplify the expression
    final Multimap<String, Pair<String, RexNode>> equalityTerms = ArrayListMultimap.create();
    final Map<String, Pair<Range<C>, List<RexNode>>> rangeTerms =
        new HashMap<>();
    final Map<String, String> equalityConstantTerms = new HashMap<>();
    final Set<String> negatedTerms = new HashSet<>();
    final Set<String> nullOperands = new HashSet<>();
    final Set<RexNode> notNullOperands = new LinkedHashSet<>();
    final Set<String> comparedOperands = new HashSet<>();

    // Add the predicates from the source to the range terms.
    for (RexNode predicate : predicates.pulledUpPredicates) {
      final Comparison comparison = Comparison.of(predicate);
      if (comparison != null
          && comparison.kind != SqlKind.NOT_EQUALS) { // not supported yet
        final C v0 = comparison.literal.getValueAs(clazz);
        if (v0 != null) {
          final RexNode result = processRange(rexBuilder, terms, rangeTerms,
              predicate, comparison.ref, v0, comparison.kind);
          if (result != null) {
            // Not satisfiable
            return result;
          }
        }
      }
    }

    for (int i = 0; i < terms.size(); i++) {
      RexNode term = terms.get(i);
      if (!RexUtil.isDeterministic(term)) {
        continue;
      }
      // Simplify BOOLEAN expressions if possible
      while (term.getKind() == SqlKind.EQUALS) {
        RexCall call = (RexCall) term;
        if (call.getOperands().get(0).isAlwaysTrue()) {
          term = call.getOperands().get(1);
          terms.set(i, term);
          continue;
        } else if (call.getOperands().get(1).isAlwaysTrue()) {
          term = call.getOperands().get(0);
          terms.set(i, term);
          continue;
        }
        break;
      }
      switch (term.getKind()) {
      case EQUALS:
      case NOT_EQUALS:
      case LESS_THAN:
      case GREATER_THAN:
      case LESS_THAN_OR_EQUAL:
      case GREATER_THAN_OR_EQUAL:
        RexCall call = (RexCall) term;
        RexNode left = call.getOperands().get(0);
        comparedOperands.add(left.toString());
        // if it is a cast, we include the inner reference
        if (left.getKind() == SqlKind.CAST) {
          RexCall leftCast = (RexCall) left;
          comparedOperands.add(leftCast.getOperands().get(0).toString());
        }
        RexNode right = call.getOperands().get(1);
        comparedOperands.add(right.toString());
        // if it is a cast, we include the inner reference
        if (right.getKind() == SqlKind.CAST) {
          RexCall rightCast = (RexCall) right;
          comparedOperands.add(rightCast.getOperands().get(0).toString());
        }
        final Comparison comparison = Comparison.of(term);
        // Check for comparison with null values
        if (comparison != null
            && comparison.literal.getValue() == null) {
          return rexBuilder.makeLiteral(false);
        }
        // Check for equality on different constants. If the same ref or CAST(ref)
        // is equal to different constants, this condition cannot be satisfied,
        // and hence it can be evaluated to FALSE
        if (term.getKind() == SqlKind.EQUALS) {
          if (comparison != null) {
            final String literal = comparison.literal.toString();
            final String prevLiteral =
                equalityConstantTerms.put(comparison.ref.toString(), literal);
            if (prevLiteral != null && !literal.equals(prevLiteral)) {
              return rexBuilder.makeLiteral(false);
            }
          } else if (RexUtil.isReferenceOrAccess(left, true)
              && RexUtil.isReferenceOrAccess(right, true)) {
            equalityTerms.put(left.toString(), Pair.of(right.toString(), term));
          }
        }
        // Assume the expression a > 5 is part of a Filter condition.
        // Then we can derive the negated term: a <= 5.
        // But as the comparison is string based and thus operands order dependent,
        // we should also add the inverted negated term: 5 >= a.
        // Observe that for creating the inverted term we invert the list of operands.
        RexNode negatedTerm = RexUtil.negate(rexBuilder, call);
        if (negatedTerm != null) {
          negatedTerms.add(negatedTerm.toString());
          RexNode invertNegatedTerm = RexUtil.invert(rexBuilder, (RexCall) negatedTerm);
          if (invertNegatedTerm != null) {
            negatedTerms.add(invertNegatedTerm.toString());
          }
        }
        // Remove terms that are implied by predicates on the input,
        // or weaken terms that are partially implied.
        // E.g. given predicate "x >= 5" and term "x between 3 and 10"
        // we weaken to term to "x between 5 and 10".
        final RexNode term2 = simplifyUsingPredicates(term, clazz);
        if (term2 != term) {
          terms.set(i, term = term2);
        }
        // Range
        if (comparison != null
            && comparison.kind != SqlKind.NOT_EQUALS) { // not supported yet
          final C constant = comparison.literal.getValueAs(clazz);
          final RexNode result = processRange(rexBuilder, terms, rangeTerms,
              term, comparison.ref, constant, comparison.kind);
          if (result != null) {
            // Not satisfiable
            return result;
          }
        }
        break;
      case IN:
        comparedOperands.add(((RexCall) term).operands.get(0).toString());
        break;
      case BETWEEN:
        comparedOperands.add(((RexCall) term).operands.get(1).toString());
        break;
      case IS_NOT_NULL:
        notNullOperands.add(((RexCall) term).getOperands().get(0));
        terms.remove(i);
        --i;
        break;
      case IS_NULL:
        nullOperands.add(((RexCall) term).getOperands().get(0).toString());
      }
    }
    // If one column should be null and is in a comparison predicate,
    // it is not satisfiable.
    // Example. IS NULL(x) AND x < 5  - not satisfiable
    if (!Collections.disjoint(nullOperands, comparedOperands)) {
      return rexBuilder.makeLiteral(false);
    }
    // Check for equality of two refs wrt equality with constants
    // Example #1. x=5 AND y=5 AND x=y : x=5 AND y=5
    // Example #2. x=5 AND y=6 AND x=y - not satisfiable
    for (String ref1 : equalityTerms.keySet()) {
      final String literal1 = equalityConstantTerms.get(ref1);
      if (literal1 == null) {
        continue;
      }
      Collection<Pair<String, RexNode>> references = equalityTerms.get(ref1);
      for (Pair<String, RexNode> ref2 : references) {
        final String literal2 = equalityConstantTerms.get(ref2.left);
        if (literal2 == null) {
          continue;
        }
        if (!literal1.equals(literal2)) {
          // If an expression is equal to two different constants,
          // it is not satisfiable
          return rexBuilder.makeLiteral(false);
        }
        // Otherwise we can remove the term, as we already know that
        // the expression is equal to two constants
        terms.remove(ref2.right);
      }
    }
    // Remove not necessary IS NOT NULL expressions.
    //
    // Example. IS NOT NULL(x) AND x < 5  : x < 5
    for (RexNode operand : notNullOperands) {
      if (!comparedOperands.contains(operand.toString())) {
        terms.add(
            rexBuilder.makeCall(SqlStdOperatorTable.IS_NOT_NULL, operand));
      }
    }
    // If one of the not-disjunctions is a disjunction that is wholly
    // contained in the disjunctions list, the expression is not
    // satisfiable.
    //
    // Example #1. x AND y AND z AND NOT (x AND y)  - not satisfiable
    // Example #2. x AND y AND NOT (x AND y)        - not satisfiable
    // Example #3. x AND y AND NOT (x AND y AND z)  - may be satisfiable
    final Set<String> termsSet = new HashSet<>(RexUtil.strings(terms));
    for (RexNode notDisjunction : notTerms) {
      if (!RexUtil.isDeterministic(notDisjunction)) {
        continue;
      }
      final List<String> terms2Set = RexUtil.strings(RelOptUtil.conjunctions(notDisjunction));
      if (termsSet.containsAll(terms2Set)) {
        return rexBuilder.makeLiteral(false);
      }
    }
    // Add the NOT disjunctions back in.
    for (RexNode notDisjunction : notTerms) {
      final RexNode call =
          rexBuilder.makeCall(SqlStdOperatorTable.NOT, notDisjunction);
      terms.add(simplify_(call));
    }
    // The negated terms: only deterministic expressions
    for (String negatedTerm : negatedTerms) {
      if (termsSet.contains(negatedTerm)) {
        return rexBuilder.makeLiteral(false);
      }
    }
    return RexUtil.composeConjunction(rexBuilder, terms, false);
  }

  private <C extends Comparable<C>> RexNode simplifyUsingPredicates(RexNode e,
      Class<C> clazz) {
    final Comparison comparison = Comparison.of(e);
    // Check for comparison with null values
    if (comparison == null
        || comparison.kind == SqlKind.NOT_EQUALS
        || comparison.literal.getValue() == null) {
      return e;
    }
    final C v0 = comparison.literal.getValueAs(clazz);
    final Range<C> range = range(comparison.kind, v0);
    final Range<C> range2 =
        residue(comparison.ref, range, predicates.pulledUpPredicates,
            clazz);
    if (range2 == null) {
      // Term is impossible to satisfy given these predicates
      return rexBuilder.makeLiteral(false);
    } else if (range2.equals(range)) {
      // no change
      return e;
    } else if (range2.equals(Range.all())) {
      // Range is always satisfied given these predicates; but nullability might
      // be problematic
      return simplify(
          rexBuilder.makeCall(SqlStdOperatorTable.IS_NOT_NULL, comparison.ref));
    } else if (range2.lowerEndpoint().equals(range2.upperEndpoint())) {
      if (range2.lowerBoundType() == BoundType.OPEN
          || range2.upperBoundType() == BoundType.OPEN) {
        // range is a point, but does not include its endpoint, therefore is
        // effectively empty
        return rexBuilder.makeLiteral(false);
      }
      // range is now a point; it's worth simplifying
      return rexBuilder.makeCall(SqlStdOperatorTable.EQUALS, comparison.ref,
          rexBuilder.makeLiteral(range2.lowerEndpoint(),
              comparison.literal.getType(), comparison.literal.getTypeName()));
    } else {
      // range has been reduced but it's not worth simplifying
      return e;
    }
  }

  /** Weakens a term so that it checks only what is not implied by predicates.
   *
   * <p>The term is broken into "ref comparison constant",
   * for example "$0 &lt; 5".
   *
   * <p>Examples:
   * <ul>
   *
   * <li>{@code residue($0 < 10, [$0 < 5])} returns {@code true}
   *
   * <li>{@code residue($0 < 10, [$0 < 20, $0 > 0])} returns {@code $0 < 10}
   * </ul>
   */
  private <C extends Comparable<C>> Range<C> residue(RexNode ref, Range<C> r0,
      List<RexNode> predicates, Class<C> clazz) {
    for (RexNode predicate : predicates) {
      switch (predicate.getKind()) {
      case EQUALS:
      case LESS_THAN:
      case LESS_THAN_OR_EQUAL:
      case GREATER_THAN:
      case GREATER_THAN_OR_EQUAL:
        final RexCall call = (RexCall) predicate;
        if (call.operands.get(0).equals(ref)
            && call.operands.get(1) instanceof RexLiteral) {
          final RexLiteral literal = (RexLiteral) call.operands.get(1);
          final C c1 = literal.getValueAs(clazz);
          final Range<C> r1 = range(predicate.getKind(), c1);
          if (r0.encloses(r1)) {
            // Given these predicates, term is always satisfied.
            // e.g. r0 is "$0 < 10", r1 is "$0 < 5"
            return Range.all();
          }
          if (r0.isConnected(r1)) {
            return r0.intersection(r1);
          }
          // Ranges do not intersect. Return null meaning the empty range.
          return null;
        }
      }
    }
    return r0;
  }

  /** Simplifies OR(x, x) into x, and similar. */
  public RexNode simplifyOr(RexCall call) {
    assert call.getKind() == SqlKind.OR;
    final List<RexNode> terms = RelOptUtil.disjunctions(call);
    if (predicateElimination) {
      simplifyOrTerms(terms);
    }
    return simplifyOrs(terms);
  }

  /** Simplifies a list of terms and combines them into an OR.
   * Modifies the list in place. */
  public RexNode simplifyOrs(List<RexNode> terms) {
    if (paranoid) {
      final RexNode before = RexUtil.composeDisjunction(rexBuilder, terms);
      return verify(before, simplifier -> simplifier.simplifyOrs(terms));
    }
    for (int i = 0; i < terms.size(); i++) {
      final RexNode term = simplify_(terms.get(i));
      switch (term.getKind()) {
      case LITERAL:
        if (RexLiteral.isNullLiteral(term)) {
          if (unknownAsFalse) {
            terms.remove(i);
            --i;
            continue;
          }
        } else {
          if (RexLiteral.booleanValue(term)) {
            return term; // true
          } else {
            terms.remove(i);
            --i;
            continue;
          }
        }
      }
      terms.set(i, term);
    }
    return RexUtil.composeDisjunction(rexBuilder, terms);
  }

  private RexNode verify(RexNode before,
      Function<RexSimplify, RexNode> simplifier) {
    final RexNode simplified = simplifier.apply(withParanoid(false));
    if (!paranoid) {
      return simplified;
    }
    final RexAnalyzer foo0 = new RexAnalyzer(before, predicates);
    final RexAnalyzer foo1 = new RexAnalyzer(simplified, predicates);
    if (foo0.unsupportedCount > 0 || foo1.unsupportedCount > 0) {
      // Analyzer cannot handle this expression currently
      return simplified;
    }
    if (!foo0.variables.containsAll(foo1.variables)) {
      throw new AssertionError("variable mismatch: "
          + before + " has " + foo0.variables + ", "
          + simplified + " has " + foo1.variables);
    }
    assignment_loop:
    for (Map<RexNode, Comparable> map : foo0.assignments()) {
      for (RexNode predicate : predicates.pulledUpPredicates) {
        final Comparable v = RexInterpreter.evaluate(predicate, map);
        if (!v.equals(true)) {
          continue assignment_loop;
        }
      }
      Comparable v0 = RexInterpreter.evaluate(foo0.e, map);
      if (v0 == null) {
        throw new AssertionError("interpreter returned null for " + foo0.e);
      }
      Comparable v1 = RexInterpreter.evaluate(foo1.e, map);
      if (v1 == null) {
        throw new AssertionError("interpreter returned null for " + foo1.e);
      }
      if (unknownAsFalse
          && before.getType().getSqlTypeName() == SqlTypeName.BOOLEAN) {
        if (v0 == NullSentinel.INSTANCE) {
          v0 = false;
        }
        if (v1 == NullSentinel.INSTANCE) {
          v1 = false;
        }
      }
      if (!v0.equals(v1)) {
        throw new AssertionError("result mismatch: when applied to " + map
            + ", " + before + " yielded " + v0
            + ", and " + simplified + " yielded " + v1);
      }
    }
    return simplified;
  }

  private RexNode simplifyCast(RexCall e) {
    final RexNode operand = e.getOperands().get(0);
    switch (operand.getKind()) {
    case LITERAL:
      final RexLiteral literal = (RexLiteral) operand;
      final Comparable value = literal.getValueAs(Comparable.class);
      final SqlTypeName typeName = literal.getTypeName();

      // First, try to remove the cast without changing the value.
      // makeCast and canRemoveCastFromLiteral have the same logic, so we are
      // sure to be able to remove the cast.
      if (rexBuilder.canRemoveCastFromLiteral(e.getType(), value, typeName)) {
        return rexBuilder.makeCast(e.getType(), operand);
      }

      // Next, try to convert the value to a different type,
      // e.g. CAST('123' as integer)
      switch (literal.getTypeName()) {
      case TIME:
        switch (e.getType().getSqlTypeName()) {
        case TIMESTAMP:
          return e;
        }
        break;
      }
      final List<RexNode> reducedValues = new ArrayList<>();
      executor.reduce(rexBuilder, ImmutableList.of(e), reducedValues);
      return Objects.requireNonNull(
          Iterables.getOnlyElement(reducedValues));
    default:
<<<<<<< HEAD
      RexNode op = simplify_(operand);
      if(op.getKind() ==  SqlKind.CAST)
        return op;
      
      if(op.equals(operand))
        return e;
      else
      return       rexBuilder.makeCast(e.getType(), op);

=======
      if (operand.getType().equals(e.getType())) {
        return simplify_(operand);
      }
      return e;
>>>>>>> c39bfaa0
    }
  }

  /** Tries to simplify CEIL/FLOOR function on top of CEIL/FLOOR.
   *
   * <p>Examples:
   * <ul>
   *
   * <li>{@code floor(floor($0, flag(hour)), flag(day))} returns {@code floor($0, flag(day))}
   *
   * <li>{@code ceil(ceil($0, flag(second)), flag(day))} returns {@code ceil($0, flag(day))}
   *
   * <li>{@code floor(floor($0, flag(day)), flag(second))} does not change
   *
   * </ul>
   */
  private RexNode simplifyCeilFloor(RexCall e) {
    if (e.getOperands().size() != 2) {
      // Bail out since we only simplify floor <date>
      return e;
    }
    final RexNode operand = simplify_(e.getOperands().get(0));
    if (e.getKind() == operand.getKind()) {
      assert e.getKind() == SqlKind.CEIL || e.getKind() == SqlKind.FLOOR;
      // CEIL/FLOOR on top of CEIL/FLOOR
      final RexCall child = (RexCall) operand;
      if (child.getOperands().size() != 2) {
        // Bail out since we only simplify ceil/floor <date>
        return e;
      }
      final RexLiteral parentFlag = (RexLiteral) e.operands.get(1);
      final TimeUnitRange parentFlagValue = (TimeUnitRange) parentFlag.getValue();
      final RexLiteral childFlag = (RexLiteral) child.operands.get(1);
      final TimeUnitRange childFlagValue = (TimeUnitRange) childFlag.getValue();
      if (parentFlagValue != null && childFlagValue != null) {
        if (canRollUp(parentFlagValue.startUnit, childFlagValue.startUnit)) {
          return e.clone(e.getType(),
              ImmutableList.of(child.getOperands().get(0), parentFlag));
        }
      }
    }
    return e.clone(e.getType(),
        ImmutableList.of(operand, e.getOperands().get(1)));
  }

  /** Method that returns whether we can rollup from inner time unit
   * to outer time unit. */
  private static boolean canRollUp(TimeUnit outer, TimeUnit inner) {
    // Special handling for QUARTER as it is not in the expected
    // order in TimeUnit
    switch (outer) {
    case YEAR:
    case MONTH:
    case DAY:
    case HOUR:
    case MINUTE:
    case SECOND:
    case MILLISECOND:
    case MICROSECOND:
      switch (inner) {
      case YEAR:
      case QUARTER:
      case MONTH:
      case DAY:
      case HOUR:
      case MINUTE:
      case SECOND:
      case MILLISECOND:
      case MICROSECOND:
        if (inner == TimeUnit.QUARTER) {
          return outer == TimeUnit.YEAR || outer == TimeUnit.QUARTER;
        }
        return outer.ordinal() <= inner.ordinal();
      }
      break;
    case QUARTER:
      switch (inner) {
      case QUARTER:
      case MONTH:
      case DAY:
      case HOUR:
      case MINUTE:
      case SECOND:
      case MILLISECOND:
      case MICROSECOND:
        return true;
      }
    }
    return false;
  }

  /** Removes any casts that change nullability but not type.
   *
   * <p>For example, {@code CAST(1 = 0 AS BOOLEAN)} becomes {@code 1 = 0}. */
  public RexNode removeNullabilityCast(RexNode e) {
    return RexUtil.removeNullabilityCast(rexBuilder.getTypeFactory(), e);
  }

  private static <C extends Comparable<C>> RexNode processRange(
      RexBuilder rexBuilder, List<RexNode> terms,
      Map<String, Pair<Range<C>, List<RexNode>>> rangeTerms, RexNode term,
      RexNode ref, C v0, SqlKind comparison) {
    Pair<Range<C>, List<RexNode>> p = rangeTerms.get(ref.toString());
    if (p == null) {
      rangeTerms.put(ref.toString(),
          Pair.of(range(comparison, v0),
              (List<RexNode>) ImmutableList.of(term)));
    } else {
      // Exists
      boolean removeUpperBound = false;
      boolean removeLowerBound = false;
      Range<C> r = p.left;
      switch (comparison) {
      case EQUALS:
        if (!r.contains(v0)) {
          // Range is empty, not satisfiable
          return rexBuilder.makeLiteral(false);
        }
        rangeTerms.put(ref.toString(),
            Pair.of(Range.singleton(v0),
                (List<RexNode>) ImmutableList.of(term)));
        // remove
        for (RexNode e : p.right) {
          Collections.replaceAll(terms, e, rexBuilder.makeLiteral(true));
        }
        break;
      case LESS_THAN: {
        int comparisonResult = 0;
        if (r.hasUpperBound()) {
          comparisonResult = v0.compareTo(r.upperEndpoint());
        }
        if (comparisonResult <= 0) {
          // 1) No upper bound, or
          // 2) We need to open the upper bound, or
          // 3) New upper bound is lower than old upper bound
          if (r.hasLowerBound()) {
            if (v0.compareTo(r.lowerEndpoint()) <= 0) {
              // Range is empty, not satisfiable
              return rexBuilder.makeLiteral(false);
            }
            // a <= x < b OR a < x < b
            r = Range.range(r.lowerEndpoint(), r.lowerBoundType(),
                    v0, BoundType.OPEN);
          } else {
            // x < b
            r = Range.lessThan(v0);
          }

          if (r.isEmpty()) {
            // Range is empty, not satisfiable
            return rexBuilder.makeLiteral(false);
          }

          // remove prev upper bound
          removeUpperBound = true;
        } else {
          // Remove this term as it is contained in current upper bound
          final int index = terms.indexOf(term);
          if (index >= 0) {
            terms.set(index, rexBuilder.makeLiteral(true));
          }
        }
        break;
      }
      case LESS_THAN_OR_EQUAL: {
        int comparisonResult = -1;
        if (r.hasUpperBound()) {
          comparisonResult = v0.compareTo(r.upperEndpoint());
        }
        if (comparisonResult < 0) {
          // 1) No upper bound, or
          // 2) New upper bound is lower than old upper bound
          if (r.hasLowerBound()) {
            if (v0.compareTo(r.lowerEndpoint()) < 0) {
              // Range is empty, not satisfiable
              return rexBuilder.makeLiteral(false);
            }
            // a <= x <= b OR a < x <= b
            r = Range.range(r.lowerEndpoint(), r.lowerBoundType(),
                    v0, BoundType.CLOSED);
          } else {
            // x <= b
            r = Range.atMost(v0);
          }

          if (r.isEmpty()) {
            // Range is empty, not satisfiable
            return rexBuilder.makeLiteral(false);
          }

          // remove prev upper bound
          removeUpperBound = true;
        } else {
          // Remove this term as it is contained in current upper bound
          final int index = terms.indexOf(term);
          if (index >= 0) {
            terms.set(index, rexBuilder.makeLiteral(true));
          }
        }
        break;
      }
      case GREATER_THAN: {
        int comparisonResult = 0;
        if (r.hasLowerBound()) {
          comparisonResult = v0.compareTo(r.lowerEndpoint());
        }
        if (comparisonResult >= 0) {
          // 1) No lower bound, or
          // 2) We need to open the lower bound, or
          // 3) New lower bound is greater than old lower bound
          if (r.hasUpperBound()) {
            if (v0.compareTo(r.upperEndpoint()) >= 0) {
              // Range is empty, not satisfiable
              return rexBuilder.makeLiteral(false);
            }
            // a < x <= b OR a < x < b
            r = Range.range(v0, BoundType.OPEN,
                    r.upperEndpoint(), r.upperBoundType());
          } else {
            // x > a
            r = Range.greaterThan(v0);
          }

          if (r.isEmpty()) {
            // Range is empty, not satisfiable
            return rexBuilder.makeLiteral(false);
          }

          // remove prev lower bound
          removeLowerBound = true;
        } else {
          // Remove this term as it is contained in current lower bound
          final int index = terms.indexOf(term);
          if (index >= 0) {
            terms.set(index, rexBuilder.makeLiteral(true));
          }
        }
        break;
      }
      case GREATER_THAN_OR_EQUAL: {
        int comparisonResult = 1;
        if (r.hasLowerBound()) {
          comparisonResult = v0.compareTo(r.lowerEndpoint());
        }
        if (comparisonResult > 0) {
          // 1) No lower bound, or
          // 2) New lower bound is greater than old lower bound
          if (r.hasUpperBound()) {
            if (v0.compareTo(r.upperEndpoint()) > 0) {
              // Range is empty, not satisfiable
              return rexBuilder.makeLiteral(false);
            }
            // a <= x <= b OR a <= x < b
            r = Range.range(v0, BoundType.CLOSED,
                    r.upperEndpoint(), r.upperBoundType());
          } else {
            // x >= a
            r = Range.atLeast(v0);
          }

          if (r.isEmpty()) {
            // Range is empty, not satisfiable
            return rexBuilder.makeLiteral(false);
          }

          // remove prev lower bound
          removeLowerBound = true;
        } else {
          // Remove this term as it is contained in current lower bound
          final int index = terms.indexOf(term);
          if (index >= 0) {
            terms.set(index, rexBuilder.makeLiteral(true));
          }
        }
        break;
      }
      default:
        throw new AssertionError();
      }
      if (removeUpperBound) {
        ImmutableList.Builder<RexNode> newBounds = ImmutableList.builder();
        for (RexNode e : p.right) {
          if (isUpperBound(e)) {
            Collections.replaceAll(terms, e, rexBuilder.makeLiteral(true));
          } else {
            newBounds.add(e);
          }
        }
        newBounds.add(term);
        rangeTerms.put(ref.toString(),
            Pair.of(r, (List<RexNode>) newBounds.build()));
      } else if (removeLowerBound) {
        ImmutableList.Builder<RexNode> newBounds = ImmutableList.builder();
        for (RexNode e : p.right) {
          if (isLowerBound(e)) {
            Collections.replaceAll(terms, e, rexBuilder.makeLiteral(true));
          } else {
            newBounds.add(e);
          }
        }
        newBounds.add(term);
        rangeTerms.put(ref.toString(),
            Pair.of(r, (List<RexNode>) newBounds.build()));
      }
    }
    // Default
    return null;
  }

  private static <C extends Comparable<C>> Range<C> range(SqlKind comparison,
      C c) {
    switch (comparison) {
    case EQUALS:
      return Range.singleton(c);
    case LESS_THAN:
      return Range.lessThan(c);
    case LESS_THAN_OR_EQUAL:
      return Range.atMost(c);
    case GREATER_THAN:
      return Range.greaterThan(c);
    case GREATER_THAN_OR_EQUAL:
      return Range.atLeast(c);
    default:
      throw new AssertionError();
    }
  }

  /** Marker interface for predicates (expressions that evaluate to BOOLEAN). */
  private interface Predicate {
    /** Wraps an expression in a Predicate or returns null. */
    static Predicate of(RexNode t) {
      final Predicate p = Comparison.of(t);
      if (p != null) {
        return p;
      }
      return IsPredicate.of(t);
    }
  }

  /** Comparison between a {@link RexInputRef} or {@link RexFieldAccess} and a
   * literal. Literal may be on left or right side, and may be null. */
  private static class Comparison implements Predicate {
    final RexNode ref;
    final SqlKind kind;
    final RexLiteral literal;

    private Comparison(RexNode ref, SqlKind kind, RexLiteral literal) {
      this.ref = Objects.requireNonNull(ref);
      this.kind = Objects.requireNonNull(kind);
      this.literal = Objects.requireNonNull(literal);
    }

    /** Creates a comparison, or returns null. */
    static Comparison of(RexNode e) {
      switch (e.getKind()) {
      case EQUALS:
      case NOT_EQUALS:
      case LESS_THAN:
      case GREATER_THAN:
      case LESS_THAN_OR_EQUAL:
      case GREATER_THAN_OR_EQUAL:
        final RexCall call = (RexCall) e;
        final RexNode left = call.getOperands().get(0);
        final RexNode right = call.getOperands().get(1);
        switch (right.getKind()) {
        case LITERAL:
          if (RexUtil.isReferenceOrAccess(left, true)) {
            return new Comparison(left, e.getKind(), (RexLiteral) right);
          }
        }
        switch (left.getKind()) {
        case LITERAL:
          if (RexUtil.isReferenceOrAccess(right, true)) {
            return new Comparison(right, e.getKind().reverse(),
                (RexLiteral) left);
          }
        }
      }
      return null;
    }
  }

  /** Represents an IS Predicate. */
  private static class IsPredicate implements Predicate {
    final RexNode ref;
    final SqlKind kind;

    private IsPredicate(RexNode ref, SqlKind kind) {
      this.ref = Objects.requireNonNull(ref);
      this.kind = Objects.requireNonNull(kind);
    }

    /** Creates an IS predicate, or returns null. */
    static IsPredicate of(RexNode e) {
      switch (e.getKind()) {
      case IS_NULL:
      case IS_NOT_NULL:
        RexNode pA = ((RexCall) e).getOperands().get(0);
        if (!RexUtil.isReferenceOrAccess(pA, true)) {
          return null;
        }
        return new IsPredicate(pA, e.getKind());
      }
      return null;
    }
  }

  private static boolean isUpperBound(final RexNode e) {
    final List<RexNode> operands;
    switch (e.getKind()) {
    case LESS_THAN:
    case LESS_THAN_OR_EQUAL:
      operands = ((RexCall) e).getOperands();
      return RexUtil.isReferenceOrAccess(operands.get(0), true)
          && operands.get(1).isA(SqlKind.LITERAL);
    case GREATER_THAN:
    case GREATER_THAN_OR_EQUAL:
      operands = ((RexCall) e).getOperands();
      return RexUtil.isReferenceOrAccess(operands.get(1), true)
          && operands.get(0).isA(SqlKind.LITERAL);
    default:
      return false;
    }
  }

  private static boolean isLowerBound(final RexNode e) {
    final List<RexNode> operands;
    switch (e.getKind()) {
    case LESS_THAN:
    case LESS_THAN_OR_EQUAL:
      operands = ((RexCall) e).getOperands();
      return RexUtil.isReferenceOrAccess(operands.get(1), true)
          && operands.get(0).isA(SqlKind.LITERAL);
    case GREATER_THAN:
    case GREATER_THAN_OR_EQUAL:
      operands = ((RexCall) e).getOperands();
      return RexUtil.isReferenceOrAccess(operands.get(0), true)
          && operands.get(1).isA(SqlKind.LITERAL);
    default:
      return false;
    }
  }

  /**
   * Combines predicates AND, optimizes, and returns null if the result is
   * always false.
   *
   * @param predicates Filter condition predicates
   * @return simplified conjunction of predicates for the filter, null if always false
   */
  public RexNode simplifyFilterPredicates(Iterable<? extends RexNode> predicates) {
    final RexNode simplifiedAnds = withPredicateElimination(Bug.CALCITE_2401_FIXED)
        .simplifyAnds(predicates);
    if (simplifiedAnds.isAlwaysFalse()) {
      return null;
    }

    // Remove cast of BOOLEAN NOT NULL to BOOLEAN or vice versa. Filter accepts
    // nullable and not-nullable conditions, but a CAST might get in the way of
    // other rewrites.
    return removeNullabilityCast(simplifiedAnds);
  }
}

// End RexSimplify.java<|MERGE_RESOLUTION|>--- conflicted
+++ resolved
@@ -786,14 +786,6 @@
         }
         return simplify_(result);
       }
-<<<<<<< HEAD
-=======
-      RexNode disjunction = RexUtil.composeDisjunction(rexBuilder, terms);
-      if (!call.getType().equals(disjunction.getType())) {
-        disjunction = rexBuilder.makeCast(call.getType(), disjunction);
-      }
-      return simplify_(disjunction);
->>>>>>> c39bfaa0
     }
     if (newOperands.equals(operands)) {
       return call;
@@ -1447,22 +1439,22 @@
       return Objects.requireNonNull(
           Iterables.getOnlyElement(reducedValues));
     default:
-<<<<<<< HEAD
-      RexNode op = simplify_(operand);
-      if(op.getKind() ==  SqlKind.CAST)
-        return op;
-      
-      if(op.equals(operand))
-        return e;
-      else
-      return       rexBuilder.makeCast(e.getType(), op);
-
-=======
-      if (operand.getType().equals(e.getType())) {
-        return simplify_(operand);
-      }
+//<<<<<<< HEAD
+//      RexNode op = simplify_(operand);
+//      if(op.getKind() ==  SqlKind.CAST)
+//        return op;
+//      
+//      if(op.equals(operand))
+//        return e;
+//      else
+//      return       rexBuilder.makeCast(e.getType(), op);
+//
+//=======
+//      if (operand.getType().equals(e.getType())) {
+//        return simplify_(operand);
+//      }
       return e;
->>>>>>> c39bfaa0
+//>>>>>>> asf/master
     }
   }
 
